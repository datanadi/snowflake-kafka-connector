--- conflicted
+++ resolved
@@ -21,18 +21,19 @@
 import com.snowflake.kafka.connector.internal.Logging;
 import com.snowflake.kafka.connector.internal.streaming.IngestionMethodConfig;
 import com.snowflake.kafka.connector.internal.streaming.StreamingUtils;
+import org.apache.kafka.common.config.ConfigDef;
+import org.apache.kafka.common.config.ConfigDef.Importance;
+import org.apache.kafka.common.config.ConfigDef.Type;
+import org.apache.kafka.common.config.ConfigException;
+import org.slf4j.Logger;
+import org.slf4j.LoggerFactory;
+
 import java.util.Arrays;
 import java.util.List;
 import java.util.Locale;
 import java.util.Map;
 import java.util.Set;
 import java.util.stream.Collectors;
-import org.apache.kafka.common.config.ConfigDef;
-import org.apache.kafka.common.config.ConfigDef.Importance;
-import org.apache.kafka.common.config.ConfigDef.Type;
-import org.apache.kafka.common.config.ConfigException;
-import org.slf4j.Logger;
-import org.slf4j.LoggerFactory;
 
 /**
  * SnowflakeSinkConnectorConfig class is used for specifying the set of expected configurations. For
@@ -71,14 +72,9 @@
   static final String SNOWFLAKE_SCHEMA = Utils.SF_SCHEMA;
   static final String SNOWFLAKE_PRIVATE_KEY_PASSPHRASE = Utils.PRIVATE_KEY_PASSPHRASE;
 
-<<<<<<< HEAD
-  // For streaming ingest client
+  // For Snowpipe Streaming client
   public static final String SNOWFLAKE_ROLE = Utils.SF_ROLE;
-=======
-  // For Snowpipe Streaming client
-  static final String SNOWFLAKE_ROLE = Utils.SF_ROLE;
   public static final String ENABLE_SCHEMATIZATION_CONFIG = "snowflake.enable.schematization";
->>>>>>> eed59f21
 
   // Proxy Info
   private static final String PROXY_INFO = "Proxy Info";
@@ -158,9 +154,6 @@
           + "By default messages are not sent to the dead letter queue. "
           + "Requires property `errors.tolerance=all`.";
 
-<<<<<<< HEAD
-  public static final String ENABLE_SCHEMATIZATION_CONFIG = "snowflake.enable.schematization";
-
   // the amount of waiting before next insertion of buffered records is retried for schema evolution
   // TODO: SNOW-646227 Remove waiting when the server cache issue is addressed
   public static final long RETRY_INSERTION_TIME_SEC_DEFAULT = 5;
@@ -168,8 +161,6 @@
   // the number of retries before the insertion is treated as a failure
   public static final int RETRY_INSERTION_ATTEMPT_MAX_COUNT_DEFAULT = 5;
 
-=======
->>>>>>> eed59f21
   /**
    * Used to serialize the incoming records to kafka connector. Note: Converter code is invoked
    * before actually sending records to Kafka connector.
